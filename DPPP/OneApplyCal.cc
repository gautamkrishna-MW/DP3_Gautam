//# OneApplyCal.cc: DPPP step class to apply a calibration correction to the data
//# Copyright (C) 2013
//# ASTRON (Netherlands Institute for Radio Astronomy)
//# P.O.Box 2, 7990 AA Dwingeloo, The Netherlands
//#
//# This file is part of the LOFAR software suite.
//# The LOFAR software suite is free software: you can redistribute it and/or
//# modify it under the terms of the GNU General Public License as published
//# by the Free Software Foundation, either version 3 of the License, or
//# (at your option) any later version.
//#
//# The LOFAR software suite is distributed in the hope that it will be useful,
//# but WITHOUT ANY WARRANTY; without even the implied warranty of
//# MERCHANTABILITY or FITNESS FOR A PARTICULAR PURPOSE.  See the
//# GNU General Public License for more details.
//#
//# You should have received a copy of the GNU General Public License along
//# with the LOFAR software suite. If not, see <http://www.gnu.org/licenses/>.
//#
//# $Id: OneApplyCal.cc 21598 2012-07-16 08:07:34Z diepen $
//#
//# @author Tammo Jan Dijkema

#include "OneApplyCal.h"

#include "ApplyCal.h"
#include "Exceptions.h"
#include "DPBuffer.h"
#include "DPInfo.h"
#include "MSReader.h"

#include "../Common/ParameterSet.h"
#include "../Common/StringUtil.h"

#include <casacore/casa/Arrays/ArrayMath.h>
#include <casacore/casa/OS/File.h>

#include <iostream>
#include <limits>
#include <algorithm>
#include <iomanip>

#include <boost/algorithm/string/case_conv.hpp>

using namespace casacore;
using namespace DP3::BBS;

/// Look at BBSKernel MeasurementExprLOFARUtil.cc and Apply.cc

namespace DP3 {
  namespace DPPP {

    OneApplyCal::OneApplyCal (DPInput* input,
                        const ParameterSet& parset,
                        const string& prefix,
                        const string& defaultPrefix,
                        bool substep,
                        string predictDirection
                        )
      : itsInput       (input),
        itsName        (prefix),
        itsParmDBName  (
            parset.isDefined(prefix+"parmdb") ?
            parset.getString(prefix + "parmdb") :
            parset.getString(defaultPrefix + "parmdb")),
        itsUseH5Parm   (itsParmDBName.find(".h5") != string::npos),
        itsSolSetName  (
            parset.isDefined(prefix + "solset") ?
            parset.getString(prefix + "solset") :
            parset.getString(defaultPrefix + "solset", "")),
        itsSigmaMMSE   (
            parset.isDefined(prefix + "MMSE.Sigma") ?
            parset.getDouble(prefix + "MMSE.Sigma") :
            parset.getDouble(defaultPrefix + "MMSE.Sigma", 0.)),
        itsUpdateWeights (
            parset.isDefined(prefix + "updateweights") ?
            parset.getBool (prefix + "updateweights") :
            parset.getBool (defaultPrefix + "updateweights", false)),
        itsCount       (0),
        itsTimeStep    (0),
        itsNCorr       (0),
        itsTimeInterval (-1),
        itsLastTime    (-1),
        itsUseAP       (false)
    {

      assert (!itsParmDBName.empty());

      if (substep) {
        itsInvert=false;
      } else {
        itsInvert = (parset.isDefined(prefix + "invert") ?
                     parset.getBool (prefix + "invert") :
                     parset.getBool (defaultPrefix + "invert", true));
      }

      if (itsUseH5Parm) {
        itsTimeSlotsPerParmUpdate = 0;
        string directionStr;
        directionStr = (parset.isDefined(prefix + "direction") ?
                        parset.getString(prefix + "direction") :
                        parset.getString(defaultPrefix + "direction",
                          predictDirection));
        itsH5Parm = H5Parm(itsParmDBName, false, false, itsSolSetName);

        itsSolTabName = (parset.isDefined(prefix + "correction") ?
                         parset.getString(prefix + "correction") :
                         parset.getString(defaultPrefix + "correction"));
        if(itsSolTabName == "fulljones")
        {
          itsSolTab = itsH5Parm.getSolTab("amplitude000");
          itsSolTab2 = itsH5Parm.getSolTab("phase000");
          itsSolTabName = "amplitude000, phase000"; // this is only so that show() shows these tables
          itsCorrectType = FULLJONES;
        }
        else {
          itsSolTab = itsH5Parm.getSolTab(itsSolTabName);
          itsCorrectType = stringToCorrectType(itsSolTab.getType());
        }
        if (itsCorrectType==PHASE && nPol("")==1) {
          itsCorrectType = SCALARPHASE;
        }
        if (itsCorrectType==AMPLITUDE && nPol("")==1) {
          itsCorrectType = SCALARAMPLITUDE;
        }
        itsDirection = 0;
        if (directionStr=="") {
          assert(!itsSolTab.hasAxis("dir") || itsSolTab.getAxis("dir").size==1);
          // If there is only one direction, silently assume it is the right one
        } else if (itsSolTab.hasAxis("dir") && itsSolTab.getAxis("dir").size>1) {
          itsDirection = itsSolTab.getDirIndex(directionStr);
        }
      } else {
        itsTimeSlotsPerParmUpdate =
            parset.isDefined(prefix + "timeslotsperparmupdate") ?
            parset.getInt (prefix + "timeslotsperparmupdate") :
            parset.getInt (defaultPrefix + "timeslotsperparmupdate", 500);
        string correctTypeStr = boost::to_lower_copy(
            parset.isDefined(prefix + "correction") ?
            parset.getString(prefix + "correction") :
            parset.getString (defaultPrefix + "correction", "gain"));
        itsCorrectType = stringToCorrectType(correctTypeStr);
      }

      if (itsCorrectType==FULLJONES && itsUpdateWeights) {
        if (!itsInvert)
          throw Exception("Updating weights has not been implemented for invert=false and fulljones");
      }
    }

    string OneApplyCal::correctTypeToString(CorrectType ct) {
      if (ct==GAIN) return "gain";
      if (ct==FULLJONES) return "fulljones";
      if (ct==TEC) return "tec";
      if (ct==CLOCK) return "clock";
      if (ct==SCALARPHASE) return "scalarphase";
      if (ct==SCALARAMPLITUDE) return "scalaramplitude";
      if (ct==ROTATIONANGLE) return "rotationangle";
      if (ct==ROTATIONMEASURE) return "rotationmeasure";
      if (ct==PHASE) return "phase";
      if (ct==AMPLITUDE) return "amplitude";
      throw Exception("Unknown correction type: " + std::to_string(ct));
      return "";
    }

    OneApplyCal::CorrectType OneApplyCal::stringToCorrectType(const string& ctStr) {
      if (ctStr=="gain") return GAIN;
      if (ctStr=="fulljones") return FULLJONES;
      if (ctStr=="tec") return TEC;
      if (ctStr=="clock") return CLOCK;
      if (ctStr=="scalarphase" || ctStr=="commonscalarphase") return SCALARPHASE;
      if (ctStr=="scalaramplitude" || ctStr=="commonscalaramplitude") return SCALARAMPLITUDE;
      if (ctStr=="phase") return PHASE;
      if (ctStr=="amplitude") return AMPLITUDE;
      if (ctStr=="rotationangle" || ctStr=="commonrotationangle" || ctStr=="rotation") return ROTATIONANGLE;
      if (ctStr=="rotationmeasure") return ROTATIONMEASURE;
      throw Exception("Unknown correction type: " + ctStr);
      return GAIN;
    }

    OneApplyCal::~OneApplyCal()
    {}

    void OneApplyCal::updateInfo (const DPInfo& infoIn)
    {
      info() = infoIn;
      info().setNeedVisData();
      info().setWriteData();
      info().setWriteFlags();
      if (itsUpdateWeights) {
        info().setWriteWeights();
      }
      itsTimeInterval = infoIn.timeInterval();
      itsNCorr = infoIn.ncorr();

      assert(itsNCorr==4);

      if (itsUseH5Parm) {
          itsTimeSlotsPerParmUpdate = info().ntime();
      } else { // Use ParmDB
        itsParmDB.reset(new BBS::ParmFacade(itsParmDBName));
      }

      // Detect if full jones solutions are present
      if (!itsUseH5Parm &&
          (itsCorrectType == GAIN || itsCorrectType==FULLJONES) &&
          (itsParmDB->getNames("Gain:0:1:*").size() +
           itsParmDB->getDefNames("Gain:0:1:*").size() >0 )) {
        itsCorrectType=FULLJONES;
      }

      // Detect if solutions are saved as Real/Imag or Ampl/Phase
      if (itsCorrectType == GAIN || itsCorrectType == FULLJONES ){
        if (itsUseH5Parm) {
          // H5Parm uses amplitude / phase by definition
          itsUseAP = true;
        } else {
          // Determine from values present in parmdb what to use
          if (!itsParmDB->getNames("Gain:0:0:Real*").empty()) {
            // Values with :Real present
            itsUseAP = false;
          } else if (!itsParmDB->getNames("Gain:0:0:Ampl*").empty() ||
                     !itsParmDB->getNames("Phase:0:0:Ampl*").empty()) {
            // Values with :Ampl present
            itsUseAP = true;
          } else if (!itsParmDB->getDefNames("Gain:0:0:Real*").empty()) {
            // Defvalues with :Real present
            itsUseAP = false;
          } else if (!itsParmDB->getDefNames("Gain:0:0:Ampl*").empty() ||
                     !itsParmDB->getDefNames("Gain:0:0:Phase*").empty()) {
            // Defvalues with :Ampl present
            itsUseAP = true;
          } else {
            throw Exception("No gains found in parmdb "+itsParmDBName);
          }
        }
      }

      if (itsCorrectType == GAIN) {
        if (itsUseAP) {
          itsParmExprs.push_back("Gain:0:0:Ampl");
          itsParmExprs.push_back("Gain:0:0:Phase");
          itsParmExprs.push_back("Gain:1:1:Ampl");
          itsParmExprs.push_back("Gain:1:1:Phase");
        } else {
          itsParmExprs.push_back("Gain:0:0:Real");
          itsParmExprs.push_back("Gain:0:0:Imag");
          itsParmExprs.push_back("Gain:1:1:Real");
          itsParmExprs.push_back("Gain:1:1:Imag");
        }
      } else if (itsCorrectType == FULLJONES) {
        if (itsUseAP) {
          itsParmExprs.push_back("Gain:0:0:Ampl");
          itsParmExprs.push_back("Gain:0:0:Phase");
          itsParmExprs.push_back("Gain:0:1:Ampl");
          itsParmExprs.push_back("Gain:0:1:Phase");
          itsParmExprs.push_back("Gain:1:0:Ampl");
          itsParmExprs.push_back("Gain:1:0:Phase");
          itsParmExprs.push_back("Gain:1:1:Ampl");
          itsParmExprs.push_back("Gain:1:1:Phase");
        } else {
          itsParmExprs.push_back("Gain:0:0:Real");
          itsParmExprs.push_back("Gain:0:0:Imag");
          itsParmExprs.push_back("Gain:0:1:Real");
          itsParmExprs.push_back("Gain:0:1:Imag");
          itsParmExprs.push_back("Gain:1:0:Real");
          itsParmExprs.push_back("Gain:1:0:Imag");
          itsParmExprs.push_back("Gain:1:1:Real");
          itsParmExprs.push_back("Gain:1:1:Imag");
        }
      } else if (itsCorrectType == TEC) {
        if (nPol("TEC")==1) {
          itsParmExprs.push_back("TEC");
        }
        else {
          itsParmExprs.push_back("TEC:0");
          itsParmExprs.push_back("TEC:1");
        }
      } else if (itsCorrectType == CLOCK) {
        if (nPol("Clock")==1) {
          itsParmExprs.push_back("Clock");
        }
        else {
          itsParmExprs.push_back("Clock:0");
          itsParmExprs.push_back("Clock:1");
        }
      } else if (itsCorrectType == ROTATIONANGLE) {
        itsParmExprs.push_back("{Common,}RotationAngle");
      } else if (itsCorrectType == SCALARPHASE) {
        itsParmExprs.push_back("{Common,}ScalarPhase");
      } else if (itsCorrectType == ROTATIONMEASURE) {
        itsParmExprs.push_back("RotationMeasure");
      } else if (itsCorrectType == SCALARAMPLITUDE) {
        itsParmExprs.push_back("{Common,}ScalarAmplitude");
      } else if (itsCorrectType == PHASE) {
        assert(itsUseH5Parm);
        itsParmExprs.push_back("Phase:0");
        itsParmExprs.push_back("Phase:1");
      } else if (itsCorrectType == AMPLITUDE) {
        assert(itsUseH5Parm);
        itsParmExprs.push_back("Amplitude:0");
        itsParmExprs.push_back("Amplitude:1");
      } else {
        throw Exception("Correction type " +
                          correctTypeToString(itsCorrectType) + " is unknown");
      }

      initDataArrays();
      itsFlagCounter.init(getInfo());

      // Check that channels are evenly spaced
      if (info().nchan()>1) {
        Vector<Double> upFreq = info().chanFreqs()(
                                  Slicer(IPosition(1,1),
                                         IPosition(1,info().nchan()-1)));
        Vector<Double> lowFreq = info().chanFreqs()(
                                  Slicer(IPosition(1,0),
                                         IPosition(1,info().nchan()-1)));
        Double freqstep0=upFreq(0)-lowFreq(0);
        // Compare up to 1kHz accuracy
        bool regularChannels=allNearAbs(upFreq-lowFreq, freqstep0, 1.e3) &&
                             allNearAbs(info().chanWidths(),
                                        info().chanWidths()(0), 1.e3);

        if (!itsUseH5Parm) {
          if(!regularChannels)
            throw Exception(
                    "ApplyCal with parmdb requires evenly spaced channels.");
        }
      }
    }

    void OneApplyCal::show (std::ostream& os) const
    {
      os << "ApplyCal " << itsName << '\n';
      if (itsUseH5Parm) {
        os << "  H5Parm:         " << itsParmDBName << '\n';
        os << "    SolSet:       " << itsH5Parm.getSolSetName() << '\n';
        os << "    SolTab:       " << itsSolTabName << '\n';
<<<<<<< HEAD
        os << "  Direction:       " << itsDirection << '\n';
=======
        os << " Direction:       " << itsDirection << '\n';
>>>>>>> a7a1de5a
      } else {
        os << "  parmdb:         " << itsParmDBName << '\n';
      }
      os << "  correction:     " << correctTypeToString(itsCorrectType) << '\n';
      if (itsCorrectType==GAIN || itsCorrectType==FULLJONES) {
        os << "    Ampl/Phase:   " << boolalpha << itsUseAP << '\n';
      }
      os << "  update weights: " << boolalpha << itsUpdateWeights << '\n';
      os << "  invert:         " << boolalpha << itsInvert <<'\n';
      if (itsInvert) {
      os << "    sigmaMMSE:    " << itsSigmaMMSE << '\n';
      }
      os << "  timeSlotsPerParmUpdate: " << itsTimeSlotsPerParmUpdate <<'\n';
    }

    void OneApplyCal::showTimings (std::ostream& os, double duration) const
    {
      os << "  ";
      FlagCounter::showPerc1 (os, itsTimer.getElapsed(), duration);
      os << " OneApplyCal " << itsName << '\n';
    }

    bool OneApplyCal::process (const DPBuffer& bufin)
    {
      itsTimer.start();
      itsBuffer.copy (bufin);

      if (bufin.getTime() > itsLastTime) {
        updateParms(bufin.getTime());
        itsTimeStep=0;
      }
      else {
        itsTimeStep++;
      }

      // Loop through all baselines in the buffer.
      size_t nbl = itsBuffer.getData().shape()[2];

      Complex* data = itsBuffer.getData().data();

      itsInput->fetchWeights (bufin, itsBuffer, itsTimer);
      float* weight = itsBuffer.getWeights().data();

      bool* flag = itsBuffer.getFlags().data();

      size_t nchan = itsBuffer.getData().shape()[1];

#pragma omp parallel for
      for (size_t bl=0; bl<nbl; ++bl) {
        for (size_t chan=0;chan<nchan;chan++) {
          uint timeFreqOffset=(itsTimeStep*info().nchan())+chan;
          uint antA = info().getAnt1()[bl];
          uint antB = info().getAnt2()[bl];
          if (itsParms.shape()[0]>2) {
            ApplyCal::applyFull( &itsParms(0, antA, timeFreqOffset),
                       &itsParms(0, antB, timeFreqOffset),
                       &data[bl * itsNCorr * nchan + chan * itsNCorr ],
                       &weight[bl * itsNCorr * nchan + chan * itsNCorr ],
                       &flag[  bl * itsNCorr * nchan + chan * itsNCorr ],
                       bl, chan, itsUpdateWeights, itsFlagCounter);
          }
          else {
            ApplyCal::applyDiag( &itsParms(0, antA, timeFreqOffset),
                       &itsParms(0, antB, timeFreqOffset),
                       &data[bl * itsNCorr * nchan + chan * itsNCorr ],
                       &weight[bl * itsNCorr * nchan + chan * itsNCorr ],
                       &flag[  bl * itsNCorr * nchan + chan * itsNCorr ],
                       bl, chan, itsUpdateWeights, itsFlagCounter);
          }
        }
      }

      itsTimer.stop();
      getNextStep()->process(itsBuffer);

      itsCount++;
      return true;
    }

    void OneApplyCal::finish()
    {
      // Let the next steps finish.
      getNextStep()->finish();
    }

    void OneApplyCal::applyFlags(vector<double>& values,
                                 const vector<double>& weights) {
      assert(values.size() == weights.size());
      vector<double>::iterator values_it = values.begin();
      vector<double>::const_iterator weights_it = weights.begin();

      for (; values_it != values.end(); ++values_it) {
        if (*weights_it == 0.) {
          *values_it = std::numeric_limits<float>::quiet_NaN();
        }
        weights_it++;
      } 
    }

    void OneApplyCal::updateParms (const double bufStartTime)
    {
      uint numAnts = info().antennaNames().size();

      // itsParms contains the parameters to a grid, first for all parameters
      // (e.g. Gain:0:0 and Gain:1:1), next all antennas, next over freq * time
      // as returned by ParmDB
      vector<vector<vector<double> > > parmvalues;
      parmvalues.resize(itsParmExprs.size());
      for (size_t i=0;i<parmvalues.size();++i) {
        parmvalues[i].resize(numAnts);
      }

      uint numFreqs         (info().chanFreqs().size());
      double freqInterval  (info().chanWidths()[0]);
      if (numFreqs>1) { // Handle data with evenly spaced gaps between channels
        freqInterval = info().chanFreqs()[1]-info().chanFreqs()[0];
      }
      double minFreq       (info().chanFreqs()[0]-0.5*freqInterval);
      double maxFreq (info().chanFreqs()[numFreqs-1]+0.5*freqInterval);
      itsLastTime = bufStartTime - 0.5*itsTimeInterval + 
                    itsTimeSlotsPerParmUpdate * itsTimeInterval;
      uint numTimes = itsTimeSlotsPerParmUpdate;

      double lastMSTime = info().startTime() + info().ntime() * itsTimeInterval;
      if (itsLastTime > lastMSTime && !nearAbs(itsLastTime, lastMSTime, 1.e-3)) {
        itsLastTime = lastMSTime;
        numTimes = info().ntime() % itsTimeSlotsPerParmUpdate;
      }

      std::map<std::string, std::vector<double> > parmMap;
      std::map<std::string, std::vector<double> >::iterator parmIt;

      uint tfDomainSize=numTimes*numFreqs;

      // Fill parmvalues here, get raw data from H5Parm or ParmDB
      if (itsUseH5Parm) {
#pragma omp critical(updateH5ParmValues)
{
        // TODO: understand polarization etc.
        //  assert(itsParmExprs.size()==1 || itsParmExprs.size()==2);

        // Figure out whether time or frequency is first axis
        bool freqvariesfastest = true;
        if (itsSolTab.hasAxis("freq") && itsSolTab.hasAxis("time") &&
            itsSolTab.getAxisIndex("freq") < itsSolTab.getAxisIndex("time")) {
          freqvariesfastest = false;
        }
        assert(freqvariesfastest);

        vector<double> times(info().ntime());
        for (uint t=0; t<times.size(); ++t) {
          // time centroids
          times[t] = info().startTime() + (t+0.5) * info().timeInterval();
        }
        vector<double> freqs(info().chanFreqs().size());
        for (uint ch=0; ch<info().chanFreqs().size(); ++ch) {
          freqs[ch] = info().chanFreqs()[ch];
        }

        vector<double> weights;
        for (uint ant = 0; ant < numAnts; ++ant) {
          if(itsCorrectType == FULLJONES)
          {
            for (uint pol=0; pol<4; ++pol) {
              // Place amplitude in even and phase in odd elements
              parmvalues[pol*2][ant] = itsSolTab.getValuesOrWeights("val",
                info().antennaNames()[ant],
                times, freqs,
                pol, itsDirection);
              weights = itsSolTab.getValuesOrWeights("weight",
                info().antennaNames()[ant], times, freqs, pol, itsDirection);
              applyFlags(parmvalues[pol*2][ant], weights);
              parmvalues[pol*2+1][ant] = itsSolTab2.getValuesOrWeights("val",
                info().antennaNames()[ant],
                times, freqs,
                pol, itsDirection);
              weights = itsSolTab2.getValuesOrWeights("weight",
                info().antennaNames()[ant], times, freqs, pol, itsDirection);
              applyFlags(parmvalues[pol*2+1][ant], weights);
            }
          }
          else {
            for (uint pol=0; pol<itsParmExprs.size(); ++pol) {
              parmvalues[pol][ant] = itsSolTab.getValuesOrWeights("val",
                info().antennaNames()[ant],
                times, freqs,
                pol, itsDirection);
              weights = itsSolTab.getValuesOrWeights("weight",
                info().antennaNames()[ant], times, freqs, pol, itsDirection);
              applyFlags(parmvalues[pol][ant], weights);
            }
          }
        }
} // End pragma omp critical
      } else { // Use ParmDB
        for (uint parmExprNum = 0; parmExprNum<itsParmExprs.size();++parmExprNum) {
          // parmMap contains parameter values for all antennas
          parmMap = itsParmDB->getValuesMap( itsParmExprs[parmExprNum] + "{:phase_center,}*",
                                 minFreq, maxFreq, freqInterval,
                                 bufStartTime-0.5*itsTimeInterval, itsLastTime,
                                 itsTimeInterval, true);

          string parmExpr = itsParmExprs[parmExprNum];

          // Resolve {Common,}Bla to CommonBla or Bla
          if (!parmMap.empty() &&
              parmExpr.find("{Common,}") != string::npos) {
            // Take the name of the first parm, e.g. Bla:CS001, and remove the antenna name
            uint colonPos = (parmMap.begin()->first).find(":");
            parmExpr = (parmMap.begin()->first).substr(0, colonPos);
          }
          
          string name_postfix = "";
          // Remove :phase_center postfix
          if (!parmMap.empty()) {
            // Take the name of the first parm, e.g. Bla:CS001, and remove the antenna name
            // If necessary, append :phase_center
            if ((parmMap.begin()->first).find(":phase_center") != string::npos) {
              name_postfix = ":phase_center";
            }
          }

          for (uint ant = 0; ant < numAnts; ++ant) {
            parmIt = parmMap.find(parmExpr + ":" + string(info().antennaNames()[ant])
                                   + name_postfix);

            if (parmIt != parmMap.end()) {
              parmvalues[parmExprNum][ant].swap(parmIt->second);
              assert(parmvalues[parmExprNum][ant].size()==tfDomainSize);
            } else {// No value found, try default
              Array<double> defValues;
              double defValue;

              if (itsParmDB->getDefValues(parmExpr + ":" +
                  string(info().antennaNames()[ant]) + name_postfix).size()==1) { // Default for antenna
                itsParmDB->getDefValues(string(itsParmExprs[parmExprNum]) + ":" +
                  string(info().antennaNames()[ant]) + name_postfix).get(0,defValues);
                assert(defValues.size()==1);
                defValue=defValues.data()[0];
              }
              else if (itsParmDB->getDefValues(parmExpr).size() == 1) { //Default value
                itsParmDB->getDefValues(parmExpr).get(0,defValues);
                assert(defValues.size()==1);
                defValue=defValues.data()[0];
              } else if (parmExpr.substr(0,5)=="Gain:") {
                defValue=0.;
              }
              else {
                throw Exception("No parameter value found for "+
                   parmExpr + ":" + string(info().antennaNames()[ant]) + name_postfix);
              }

              parmvalues[parmExprNum][ant].resize(tfDomainSize);
              for (uint tf=0; tf<tfDomainSize;++tf) {
                parmvalues[parmExprNum][ant][tf]=defValue;
              }
            }
          }
        }
      }

      assert(parmvalues[0][0].size() <= tfDomainSize); // Catches multiple matches

      double freq;

      // Make parameters complex
      for (uint tf=0;tf<tfDomainSize;++tf) {
        for (uint ant=0;ant<numAnts;++ant) {

          freq=info().chanFreqs()[tf % numFreqs];

          if (itsCorrectType==GAIN) {
            if (itsUseAP) { // Data as Amplitude / Phase
              itsParms(0, ant, tf) = polar(parmvalues[0][ant][tf],
                                           parmvalues[1][ant][tf]);
              itsParms(1, ant, tf) = polar(parmvalues[2][ant][tf],
                                           parmvalues[3][ant][tf]);
            } else { // Data as Real / Imaginary
              itsParms(0, ant, tf) = DComplex(parmvalues[0][ant][tf],
                                              parmvalues[1][ant][tf]);
              itsParms(1, ant, tf) = DComplex(parmvalues[2][ant][tf],
                                              parmvalues[3][ant][tf]);
            }
          }
          else if (itsCorrectType==FULLJONES) {
            if (itsUseAP) { // Data as Amplitude / Phase
              itsParms(0, ant, tf) = polar(parmvalues[0][ant][tf],
                                           parmvalues[1][ant][tf]);
              itsParms(1, ant, tf) = polar(parmvalues[2][ant][tf],
                                           parmvalues[3][ant][tf]);
              itsParms(2, ant, tf) = polar(parmvalues[4][ant][tf],
                                           parmvalues[5][ant][tf]);
              itsParms(3, ant, tf) = polar(parmvalues[6][ant][tf],
                                           parmvalues[7][ant][tf]);
            } else { // Data as Real / Imaginary
              itsParms(0, ant, tf) = DComplex(parmvalues[0][ant][tf],
                                              parmvalues[1][ant][tf]);
              itsParms(1, ant, tf) = DComplex(parmvalues[2][ant][tf],
                                              parmvalues[3][ant][tf]);
              itsParms(2, ant, tf) = DComplex(parmvalues[4][ant][tf],
                                              parmvalues[5][ant][tf]);
              itsParms(3, ant, tf) = DComplex(parmvalues[6][ant][tf],
                                              parmvalues[7][ant][tf]);
            }
          }
          else if (itsCorrectType==TEC) {
            itsParms(0, ant, tf)=polar(1.,
                parmvalues[0][ant][tf] * -8.44797245e9 / freq);
            if (itsParmExprs.size() == 1) { // No TEC:0, only TEC:
              itsParms(1, ant, tf)=polar(1.,
                  parmvalues[0][ant][tf] * -8.44797245e9 / freq);
            }
            else { // TEC:0 and TEC:1
              itsParms(1, ant, tf)=polar(1.,
                  parmvalues[1][ant][tf] * -8.44797245e9 / freq);
            }
          }
          else if (itsCorrectType==CLOCK) {
            itsParms(0, ant, tf)=polar(1.,
                parmvalues[0][ant][tf] * freq * casacore::C::_2pi);
            if (itsParmExprs.size() == 1) { // No Clock:0, only Clock:
              itsParms(1, ant, tf)=polar(1.,
                  parmvalues[0][ant][tf] * freq * casacore::C::_2pi);
            }
            else { // Clock:0 and Clock:1
              itsParms(1, ant, tf)=polar(1.,
                  parmvalues[1][ant][tf] * freq * casacore::C::_2pi);
            }
          }
          else if (itsCorrectType==ROTATIONANGLE) {
            double phi=parmvalues[0][ant][tf];
            if (itsInvert) {
              phi = -phi;
            }
            double sinv=sin(phi);
            double cosv=cos(phi);
            itsParms(0, ant, tf) =  cosv;
            itsParms(1, ant, tf) = -sinv;
            itsParms(2, ant, tf) =  sinv;
            itsParms(3, ant, tf) =  cosv;
          }
          else if (itsCorrectType==ROTATIONMEASURE) {
            double lambda2 = casacore::C::c / freq;
            lambda2 *= lambda2;
            double chi = parmvalues[0][ant][tf] * lambda2;
            if (itsInvert) {
              chi = -chi;
            }
            double sinv = sin(chi);
            double cosv = cos(chi);
            itsParms(0, ant, tf) =  cosv;
            itsParms(1, ant, tf) = -sinv;
            itsParms(2, ant, tf) =  sinv;
            itsParms(3, ant, tf) =  cosv;
          }
          else if (itsCorrectType==PHASE || itsCorrectType==SCALARPHASE) {
            itsParms(0, ant, tf) = polar(1., parmvalues[0][ant][tf]);
            if (itsCorrectType==SCALARPHASE) { // Same value for x and y
              itsParms(1, ant, tf) = polar(1., parmvalues[0][ant][tf]);
            } else { // Different value for x and y
              itsParms(1, ant, tf) = polar(1., parmvalues[1][ant][tf]);
            }
          }
          else if (itsCorrectType==AMPLITUDE || itsCorrectType==SCALARAMPLITUDE) {
            itsParms(0, ant, tf) = parmvalues[0][ant][tf];
            if (itsCorrectType==SCALARAMPLITUDE) { // Same value for x and y
              itsParms(1, ant, tf) = parmvalues[0][ant][tf];
            } else { // Different value for x and y
              itsParms(1, ant, tf) = parmvalues[1][ant][tf];
            }
          }

          // Invert
          if (itsInvert) {
            if (itsParms.shape()[0]==2) {
            itsParms(0, ant, tf) = 1./itsParms(0, ant, tf);
            itsParms(1, ant, tf) = 1./itsParms(1, ant, tf);
            } else if (itsCorrectType==FULLJONES) {
              ApplyCal::invert(&itsParms(0, ant, tf),itsSigmaMMSE);
            } else {
              assert (itsCorrectType==ROTATIONMEASURE || itsCorrectType==ROTATIONANGLE);
              // rotationmeasure and commonrotationangle are already inverted above
            }
          }
        }
      }
    }

    uint OneApplyCal::nPol(const string& parmName) {
      if (itsUseH5Parm) {
        if (!itsSolTab.hasAxis("pol")) {
          return 1;
        } else {
          return itsSolTab.getAxis("pol").size;
        }
      } else { // Use ParmDB
        if (itsParmDB->getNames(parmName+":0:*").empty() &&
                    itsParmDB->getDefNames(parmName+":0:*").empty() ) {
          return 1;
        } else {
          return 2;
        }
      }
    }

    void OneApplyCal::initDataArrays() {
      uint numAnts=info().antennaNames().size();
      uint tfDomainSize=itsTimeSlotsPerParmUpdate*info().chanFreqs().size();

      uint numParms;
      if (itsCorrectType==FULLJONES ||
          itsCorrectType==ROTATIONANGLE ||
          itsCorrectType==ROTATIONMEASURE) {
        numParms = 4;
      }
      else {
        numParms = 2;
      }

      itsParms.resize(numParms, numAnts, tfDomainSize);
    }

    void OneApplyCal::showCounts (std::ostream& os) const
    {
      os << "\nFlags set by OneApplyCal " << itsName;
      os << "\n=======================\n";
      itsFlagCounter.showBaseline (os, itsCount);
      itsFlagCounter.showChannel  (os, itsCount);
    }

  } //# end namespace
}<|MERGE_RESOLUTION|>--- conflicted
+++ resolved
@@ -337,11 +337,7 @@
         os << "  H5Parm:         " << itsParmDBName << '\n';
         os << "    SolSet:       " << itsH5Parm.getSolSetName() << '\n';
         os << "    SolTab:       " << itsSolTabName << '\n';
-<<<<<<< HEAD
-        os << "  Direction:       " << itsDirection << '\n';
-=======
         os << " Direction:       " << itsDirection << '\n';
->>>>>>> a7a1de5a
       } else {
         os << "  parmdb:         " << itsParmDBName << '\n';
       }
