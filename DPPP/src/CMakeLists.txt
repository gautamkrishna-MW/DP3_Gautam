# $Id$

include(LofarPackageVersion)
include(PythonInstall)

lofar_add_library(dppp
  Package__Version.cc
  DPRun.cc DPStep.cc DPInput.cc DPBuffer.cc DPInfo.cc
  DPLogger.cc ProgressMeter.cc FlagCounter.cc
  UVWCalculator/UVWCalculator.cc  BaselineSelection.cc ApplyCal.cc
  MSReader.cc MultiMSReader.cc MSWriter.cc MSUpdater.cc Counter.cc
  Averager.cc MedFlagger.cc PreFlagger.cc UVWFlagger.cc
  StationAdder.cc ScaleData.cc Filter.cc PhaseShift.cc
  Demixer.cc 
  Position.cc Stokes.cc SourceDBUtil.cc
  Apply.cc EstimateMixed.cc EstimateNew.cc Simulate.cc Simulator.cc
  SubtractMixed.cc SubtractNew.cc
  ModelComponent.cc PointSource.cc GaussianSource.cc Patch.cc
  ModelComponentVisitor.cc GainCal.cc StefCal.cc
  DemixerNew.cc DemixInfo.cc DemixWorker.cc
  Predict.cc
  ApplyBeam.cc
<<<<<<< HEAD
  phasefitter.cc H5Parm.cc SolTab.cc DummyStep.cc H5ParmPredict.cc
=======
  PhaseFitter.cc H5Parm.cc SolTab.cc
>>>>>>> 24c488ba
)

lofar_add_bin_program(NDPPP NDPPP.cc)
lofar_add_bin_program(versiondppp versiondppp.cc)

install(CODE "EXECUTE_PROCESS(
  COMMAND \"${CMAKE_COMMAND}\" -E create_symlink NDPPP DPPP WORKING_DIRECTORY ${CMAKE_INSTALL_PREFIX}/bin
  )"
)

lofar_add_bin_scripts(taqlflagger)

# Python modules.
python_install(
  __init__.py
  DESTINATION lofar/dppp)<|MERGE_RESOLUTION|>--- conflicted
+++ resolved
@@ -20,11 +20,7 @@
   DemixerNew.cc DemixInfo.cc DemixWorker.cc
   Predict.cc
   ApplyBeam.cc
-<<<<<<< HEAD
-  phasefitter.cc H5Parm.cc SolTab.cc DummyStep.cc H5ParmPredict.cc
-=======
-  PhaseFitter.cc H5Parm.cc SolTab.cc
->>>>>>> 24c488ba
+  PhaseFitter.cc H5Parm.cc SolTab.cc DummyStep.cc H5ParmPredict.cc
 )
 
 lofar_add_bin_program(NDPPP NDPPP.cc)
