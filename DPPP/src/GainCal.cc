--- conflicted
+++ resolved
@@ -624,7 +624,7 @@
 
             if (numpoints>1) { // TODO: limit should be higher
               //cout<<"tecsol(0,"<<st<<")="<<tecsol(0,st)<<", tecsol(1,"<<st<<")="<<tecsol(1,st)<<endl;
-              cost=itsPhaseFitters[st]->FitDataToTECModel(tecsol(0, st), tecsol(1,st));
+              cost=itsPhaseFitters[st]->FitDataToTEC2Model(tecsol(0, st), tecsol(1,st));
               // Update solution in stefcal
               for (uint freqCell=0; freqCell<itsNFreqCells; ++freqCell) {
                 ASSERT(isFinite(phases[freqCell]));
@@ -846,18 +846,8 @@
       BBS::Axis::ShPtr freqAxis(
           new BBS::RegularAxis(
               getInfo().chanFreqs()[0] - freqWidth * 0.5,
-<<<<<<< HEAD
-              freqWidth*itsNChan,
-              itsNFreqCells));
-=======
               freqWidth*nchan,
               nfreqs));
-      BBS::Axis::ShPtr timeAxis(
-          new BBS::RegularAxis(
-              startTime,
-              info().timeInterval() * itsSolInt,
-              ntime));
->>>>>>> e906b41f
       BBS::Grid solGrid(freqAxis, timeAxis);
 
       // Construct domain grid for the current chunk
